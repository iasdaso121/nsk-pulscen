--- conflicted
+++ resolved
@@ -180,22 +180,19 @@
             brand = value.get_text(strip=True) if value else None
             break
     if brand is None:
-<<<<<<< HEAD
+
         brand_tag = soup.find(string=lambda x: x and ('Бренд' in x or 'Производитель' in x))
-=======
-        brand_tag = soup.find(string=lambda x: x and 'Бренд' in x)
->>>>>>> 76c83c21
+
         if brand_tag:
             parent = brand_tag.parent
             if parent.name == 'td' and parent.find_next('td'):
                 brand = parent.find_next('td').get_text(strip=True)
-<<<<<<< HEAD
+
             else:
                 next_text = parent.next_sibling
                 if next_text:
                     brand = str(next_text).strip()
-=======
->>>>>>> 76c83c21
+
 
     country = None
     country_tag = soup.find(string=lambda x: x and 'Страна происхождения' in x)
