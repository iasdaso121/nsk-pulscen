--- conflicted
+++ resolved
@@ -8,10 +8,8 @@
 
 from utils import fetch_html_with_retries
 from models import Attribute, PriceInfo, Product, Supplier, SupplierOffer
-<<<<<<< HEAD
 from errors import ParseError
-=======
->>>>>>> 6562fc93
+
 
 
 
