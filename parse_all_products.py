import argparse
import asyncio
import json
import logging
from typing import Iterable

from motor.motor_asyncio import AsyncIOMotorClient
from contextlib import asynccontextmanager
from pymongo.errors import PyMongoError


@asynccontextmanager
async def open_mongo(uri: str):
    """Async context manager for AsyncIOMotorClient."""
    client = AsyncIOMotorClient(uri)
    try:
        yield client
    finally:
        client.close()

import parse_categories
import parse_product_links
import parse_product
from utils import atomic_writer
<<<<<<< HEAD
from errors import FetchError, ParseError
=======
>>>>>>> 6562fc93


async def gather_product_links(category_url: str) -> list[str]:
    """Collect product URLs from all subcategories of the given category."""
    subcats = await parse_categories.parse(category_url)
    logging.info("Found %s subcategories", len(subcats))

    links: list[str] = []
    for sub in subcats:
        url = sub["url"]
        sub_links = await parse_product_links.parse(url)
        logging.info("%s links collected from %s", len(sub_links), url)
        links.extend(link["url"] for link in sub_links)

    return links


async def gather_products(db, urls: list[str], out_fh, concurrency: int = 10, debug_dir: str | None = None) -> None:
    """Parse product pages and store them in MongoDB and JSONL file on the fly."""
    sem = asyncio.Semaphore(concurrency)
    write_lock = asyncio.Lock()
    html_saved = False

    async def parse_and_store(url: str) -> None:
        nonlocal html_saved
        async with sem:
            debug_path = None
            if debug_dir and not html_saved:
                import os
                os.makedirs(debug_dir, exist_ok=True)
                debug_path = os.path.join(debug_dir, "sample.html")
                html_saved = True

            try:
                product = await parse_product.parse(url, debug_html_path=debug_path)
            except FetchError as exc:
                logging.error("Network error for %s: %s", url, exc)
                return
            except ParseError as exc:
                logging.warning("Parse error for %s: %s", url, exc)
                return

            try:
                await db.products.update_one(
                    {"_id": product["url"]},
                    {"$set": product},
                    upsert=True,
                )
<<<<<<< HEAD
            except PyMongoError as exc:
                logging.exception("Database error for %s: %s", url, exc)
=======
            except Exception as exc:  # noqa: BLE001
                logging.exception("Failed to store product %s: %s", url, exc)
>>>>>>> 6562fc93
                return

            data = json.dumps(product, ensure_ascii=False, default=str)
            async with write_lock:
                out_fh.write(data + "\n")
            logging.info("Stored product %s", product.get("title"))

    await asyncio.gather(*(parse_and_store(u) for u in urls))


async def main(category_url: str, mongo_uri: str, out_file: str,
               product_concurrency: int = 10, debug_dir: str | None = None) -> None:
    """Collect products from the given category and store them."""
    async with open_mongo(mongo_uri) as client:
        db = client.pulscen

        links = await gather_product_links(category_url)
        logging.info("Collected %s product links", len(links))

        with atomic_writer(out_file) as fh:
            await gather_products(db, links, out_fh=fh, concurrency=product_concurrency, debug_dir=debug_dir)


if __name__ == "__main__":
    parser = argparse.ArgumentParser(description="Parse all products from a Pulscen category")
    parser.add_argument("category_url", help="URL of the parent category")
    parser.add_argument("-o", "--out", default="products.jsonl",
                        help="Path to output JSONL file")
    parser.add_argument("-m", "--mongodb", default="mongodb://localhost:27017",
                        help="MongoDB connection URI")
    parser.add_argument("-v", "--verbose", action="store_true", help="Verbose logging")
    parser.add_argument("--product-concurrency", type=int, default=10,
                        help="Number of concurrent product fetchers")
    parser.add_argument("--debug-dir", help="Directory to save raw HTML samples")
    args = parser.parse_args()

    logging.basicConfig(
        level=logging.INFO if args.verbose else logging.WARNING,
        format="%(asctime)s %(levelname)s:%(message)s",
    )

    asyncio.run(
        main(
            args.category_url,
            args.mongodb,
            args.out,
            product_concurrency=args.product_concurrency,
            debug_dir=args.debug_dir,
        )
    )<|MERGE_RESOLUTION|>--- conflicted
+++ resolved
@@ -22,10 +22,7 @@
 import parse_product_links
 import parse_product
 from utils import atomic_writer
-<<<<<<< HEAD
 from errors import FetchError, ParseError
-=======
->>>>>>> 6562fc93
 
 
 async def gather_product_links(category_url: str) -> list[str]:
@@ -74,13 +71,9 @@
                     {"$set": product},
                     upsert=True,
                 )
-<<<<<<< HEAD
             except PyMongoError as exc:
                 logging.exception("Database error for %s: %s", url, exc)
-=======
-            except Exception as exc:  # noqa: BLE001
-                logging.exception("Failed to store product %s: %s", url, exc)
->>>>>>> 6562fc93
+
                 return
 
             data = json.dumps(product, ensure_ascii=False, default=str)
